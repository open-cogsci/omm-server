--- conflicted
+++ resolved
@@ -8,9 +8,6 @@
   },
   yes: 'Yes',
   no: 'No',
-<<<<<<< HEAD
-  never: 'never'
-=======
+  never: 'never',
   properties: 'Properties'
->>>>>>> c37a55bb
 }